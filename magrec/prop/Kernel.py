<<<<<<< HEAD
import torch

from magrec.prop.Fourier import FourierTransform2d
from magrec.prop.constants import MU0, twopi


class CurrentFourierKernel2d(object):

    @staticmethod
    def define_kernel_matrix(kx_vector, ky_vector, k_matrix):
        """
        Defines matrix M that transforms the current field at z' to the magnetic field contribution
        exp(-k [z - z']) M j such that the total magnetic field at z is::

        ..math::
            b(k_x, k_y, z) = ∫ exp(-k [z - z']) M j dz' (z > z')

        in the Fourier space.

        Args:
            kx_vector:  vector with spacial frequencies in x direction, shape (n_kx,)
            ky_vector:  vector with spacial frequencies in y direction, shape (n_ky,)
            k_matrix:   matrix with all possible k = sqrt(k_x ** 2 + k_y ** 2), shape (n_kx, n_ky)

        Returns:
            M matrix, shape (3, 3, n_kx, n_ky). Contracting with j of shape (3, n_kx, n_ky) in the first dimension
            gives b of shape (3, n_kx, n_ky): b = M j, or more specifically [b_x b_y b_z] = M [j_x j_y j_z]
            Units: mT / (mm * A)

        Matrix definition
        -----------------
        If Tetienne et al. definition of the transform (and of the
        matrix) is used, the b_z component ends up with a wrong sign in
        the inverse Fourier transform, that is, in the real B(x, y, z) space::


                                                       ┌─                            ─┐ ┌─   ─┐
                                                       │     0        1      ik_y / k │ │ j_x │
                               ┌─                ─┐ μ0 │                              │ │     │
           b(k_x, k_y, z) =  ∫ │ exp(-k [z - z']) │ -- │    -1        0     -ik_x / k │ │ j_y │ dz'
                               └─                ─┘  2 │                              │ │     │
                               └── [k_x, k_y, z] ─┘    │-ik_y / k  ik_x / k      0    │ │ j_z │
                                    `exp_matrix`       └─                            ─┘ └─   ─┘
                                                   └───────── M[:, :, k_x, k_y] ──────┘ └──┬──┘
                                                                                            j[k_x, k_y, z']


        """
        _M = torch.zeros((3, 3, len(kx_vector), len(ky_vector)), dtype=torch.complex64)

        _M[0, 1, :, :] = torch.full_like(
            k_matrix, fill_value=1.0, dtype=torch.complex64
        )
        _M[0, 2, :, :] = 1j * ky_vector[None, :] / k_matrix
        _M[1, 2, :, :] = -1j * kx_vector[:, None] / k_matrix

        # Deal with the case where k = 0 by setting the corresponding elements to 0
        _M[[0, 1], [2, 2], [0, 0], [0, 0]] = 0

        # M has a nice property that is it antisymmetric, when viewed for specific values of k_x and k_y
        # above we defined its upper triangle, below we add the parts of the antisymmetric parts together.
        # Transpose to change dimensions pertaining to the components _x, _y, _z of the field
        M = _M - _M.transpose(0, 1)
        M = (MU0 / 2) * M  # scale by mu0 to get [mT * mm / A] units
        return M

    
class CurrentLayerFourierKernel2d(object):

    @staticmethod
    def define_kernel_matrix(kx_vector, ky_vector, height, layer_thickness):
        """Defines a transformation matrix that connects a 2d current distribution that has 2 components of
        the current density to the magnetic field it creates, that has 3 components.
        ```
                                            ┌─                 ─┐ 
                                            │     0        1    │ ┌─   ─┐
                            μ0              │                   │ │ j_x │
           b(k_x, k_y, z) = -- depth_factor │    -1        0    │ │     │ 
                             2              │                   │ │ j_y │
                                            │-ik_y / k  ik_x / k│ └─   ─┘
                                            └─                 ─┘ └──┬──┘ 
                           └───────── M[:, :, k_x, k_y] ────────┘    │
                                                                 j[k_x, k_y]

        ```
        where `depth_factor` is a factor that accounts for the fact that the current layer has finite thickness and 
        is at `height` standoff distance from the observation plane. The factor is defined in `UniformLayerFactor2d`.

        Example:
            
            .. code-block:: python
            M = CurrentLayerFourierKernel2d.define_kernel_matrix(kx_vector, ky_vector, height, layer_thickness)
            b = torch.einsum('ijkl,jkl->ikl', M, j)
            # i — component of the magnetic field
            # j — component of the current density
            # k — spatial frequency in x direction
            # l — spatial frequency in y direction

        """
        k_matrix = FourierTransform2d.define_k_matrix(kx_vector, ky_vector)
        # components of ─┐  ┌─ components of
        # magnetic field │  │  current density
        #                V  V   
        M = torch.zeros((3, 2,) + k_matrix.shape, dtype=torch.complex64,)

        M[0, 1, :, :] =  torch.ones_like(k_matrix)
        M[1, 0, :, :] = -torch.ones_like(k_matrix)

        M[2, 0, :, :] = -1j * ky_vector[None, :] / k_matrix
        M[2, 1, :, :] =  1j * kx_vector[:, None] / k_matrix        

        # Deal with the case where k = 0 by setting the corresponding elements to 0
        M[[2, 2], [0, 1], [0, 0], [0, 0]] = 0

        depth_factor = UniformLayerFactor2d.define_depth_factor(k_matrix, height, layer_thickness)

        M = (MU0 / 2) * depth_factor * M
        return M  
    

class MagnetizationFourierKernel2d(object):

    @staticmethod
    def define_kernel_matrix(kx_vector, ky_vector, height, layer_thickness):
        """Defines a transformation matrix that connects a 2d magnetization distribution that has 3 components of
        the magnetization to the magnetic field it creates.
        """
        k_matrix = FourierTransform2d.define_k_matrix(kx_vector, ky_vector)

        _M = torch.zeros((3, 3,) + k_matrix.shape, dtype=torch.complex64,)

        # divide by 2 to get the proper quantity when _M + _M.T
        _M[0, 1, :, :] = kx_vector[:, None] * ky_vector[None, :] / k_matrix / 2
        _M[0, 2, :, :] = - 1j * kx_vector[:, None] / k_matrix / 2
        _M[1, 2, :, :] = - 1j * ky_vector[None, :] / k_matrix / 2

        _M[0, 0, :, :] = kx_vector[:, None] ** 2 / k_matrix / 2
        _M[1, 1, :, :] = ky_vector[None, :] ** 2 / k_matrix / 2
        _M[2, 2, :, :] = k_matrix / 2

        # Deal with the case where k = 0 by setting the corresponding elements to 0
        _M[[0, 1, 1], [0, 0, 1], [0, 0, 0], [0, 0, 0]] = 0

        depth_factor = UniformLayerFactor2d.define_depth_factor(k_matrix, height, layer_thickness)
        # Use the property of the M matrix that it is symmetric (that's why we divide by 1/2 above, to get the proper diagonal terms)
        M = _M + _M.transpose(0, 1)

        M = -(MU0 / 2) * depth_factor * M

        # Set the components of the kernel matrix to zero for k = 0, where the denominator is zero
        M[:, 0, 0] = 0
        # If there exists any nans set them to zero
        M[M != M] = 0
        
        return M
    

class UniformLayerFactor2d(object):
    """
    Defines a factor that appears after integration of a uniform distribution along the z axis.
    """

    @staticmethod
    def define_depth_factor(k_matrix: torch.Tensor, height: float, layer_thickness: float):
        """
        Returns a matrix that scales each k-vector by the factor that appears after integration of a uniform source distribution.

        Args:
            k_matrix:                   matrix with all possible k = sqrt(k_x ** 2 + k_y ** 2), shape (n_kx, n_ky)
            height (float):             height above the layer at which to evaluate the factor
            layer_thickness (float):    thickness of the layer
        """
        depth_factor = (
                torch.exp(-k_matrix * height)
                / k_matrix
                * (torch.exp(-k_matrix * layer_thickness)-1)
        )
        # TODO: Check when this condition is satisfied, currently layer_thickness = 0 case gives proper field, but the 
        # expression below seems wrong.
        # 
        # `layer_thickness` parameters does not play role and can be set to 0 in the limit of k * thickness ≫ 1,
        # in which case the factor is just -exp(-k * height) / k. Since that must be true for the smallest k which 
        # is of order 1/L, the neccessary and satisfactory condition is that the L ≫ thickness, where L is the window size
        if layer_thickness == 0:
                 depth_factor = (
                 torch.exp(-k_matrix * height))

        depth_factor[0, 0] = 0
        return depth_factor


class HarmonicFunctionComponentsKernel(object):
    """
    Defines a transform that maps a single component of the magnetic field, usually
    denoted by B_NV, to the three components of the magnetic field in the Cartesian coordinate system,
    if B_NV is a component defined along a unit vector n, given by the spherical angles `theta` and `phi`.

    It works for components of any harmonic function in the source-free region, not only the magnetic field,
    see Lima, Weiss (2009) and Casola, van der Sar, Yacoby (2018) [Box 1, eq. 1] for details.

    Let :math:`n` be a unit vector along the NV axis defined by the polar coordinates (theta, phi) on the unit sphere.

    .. math::
        n = [sin(θ) cos(φ), sin(θ) sin(φ), cos(θ)]

    where we use the convention as the one used in physics (ISO 80000-2:2019): polar angle θ (theta) (angle with
    respect to polar axis, z axis), and azimuthal angle φ (phi) (angle of rotation from the initial meridian plane,
    counterclockwise from x if looking from the top of z).

    Let :math:`u` be a vector in 2d Fourier space that represent the Hamilton operator ∇,

    .. math::
        u = [k_x, k_y, i k]

    Then for a single component b_NV(k_x, k_y, z) of the magnetic field, the three components of the magnetic field are given by

    .. math::
        b(k_x, k_y, z) = b_NV(k_x, k_y, z) u / (u \cdot n)

    That is true for all k except k = 0, where the denominator is zero. In general, constant components of the fields are
    not connected through the requirement of the divergence- and curl- free condition, since it is always possible to add
    a constant offset without violating these conditions. Therefore, it is important to set the constant offset of the magnetic
    field components to zero, by subtracting the mean of the field components (separete for each component).
    """

    def __init__(self):
        pass

    @staticmethod
    def define_kernel_matrix(kx_vector, ky_vector, theta, phi) -> torch.Tensor:
        """
        Defines a transform matrix that maps from a single component of the magnetic field, usually
        denoted by b_NV in 2d Fourier space, to the three components of the magnetic field in the Cartesian coordinate system,
        if B_NV is a component defined along a unit vector n, given by the spherical angles `theta` and `phi`.

        It works for components of any harmonic function in the source-free region, not only the magnetic field.

        Args:
            kx_vector (array-like):  1d vector of k_x values in 2d Fourier space where transform is computed
            ky_vector (array-like):  1d vector of k_y values
            theta (float):           a single value of the polar angle (angle with respect to polar axis, z axis) [deg]
            phi (float):             a single value of the azimuthal angle (angle of rotation from the initial meridian plane [deg]

        Returns: M matrix, shape (3, n_kx, n_ky). Doing an element-wise product with a map of a single component b_NV
        along the NV n-axis of shape (n_kx, n_ky) gives b of shape (3, n_kx, n_ky), where b is the 3d magnetic field with first
        dimension corresponds to the x, y, z components of the magnetic field.

        Usage example:
        --------------

        .. code-block:: python
            M = HarmonicFunctionComponentsKernel.define_kernel_matrix(kx_vector, ky_vector, theta, phi)
            b = torch.einsum('cjk,jk->cjk', M, b_NV)

        """
        k_matrix = FourierTransform2d.define_k_matrix(kx_vector, ky_vector)

        # Do type conversion
        theta = torch.deg2rad(torch.tensor(theta))
        phi = torch.deg2rad(torch.tensor(phi))

        # Define the unit vector along the NV axis
        n = torch.tensor(
            [torch.sin(theta) * torch.cos(phi),
             torch.sin(theta) * torch.sin(phi),
             torch.cos(theta)],
            dtype=torch.complex64)

        # Define the vector in 2d Fourier space that represent the Hamilton operator ∇
        u = torch.empty((3,) + k_matrix.shape, dtype=torch.complex64,)
        u[0, :, :] = kx_vector[:, None]
        u[1, :, :] = ky_vector[None, :]
        u[2, :, :] = 1j * k_matrix
        _denominator = torch.einsum('cjk,c->jk', u, n)

        # denominator is zero for k = 0, where u = (k_x, k_y, ik) = 0. We set it to 1 to avoid division by zero, and later
        # set the corresponding elements of the kernel matrix to zero to null those components.
        _denominator[0, 0] = 1

        M = u / _denominator

        # Set the components of the kernel matrix to zero for k = 0, where the denominator is zero
        M[:, 0, 0] = 0

        return M


class MagneticFieldToCurrentInversion2d(object):
    """
    Implmenets inversion in 2d Fourier space from the b_x, b_y magnetic field map to the current map j_x, j_y. 
    In this case, the connection is invertable in k-space, below is the inverse transform:

    .. math::
                             ┌─        ─┐
                       2  1  │  0   -1  │  
        j(k_x, k_y) = -- --- │          │ b(k_x, k_y)
                       μ0 D  │  1    0  │ 
                             └─        ─┘
    
    where :math:`\mu_0` is the permeability of free space, and D is the depth factor as in `MagnetizationFourierKernel2d`, defined by `UniformLayerFactor2d`.
    """

    @staticmethod
    def define_kernel_matrix(kx_vector, ky_vector, height, layer_thickness):
        k_matrix = FourierTransform2d.define_k_matrix(kx_vector, ky_vector)

        M = torch.zeros((2, 2,) + k_matrix.shape, dtype=torch.complex64,)

        M[0, 1, :, :] = -torch.ones_like(k_matrix)
        M[1, 0, :, :] =  torch.ones_like(k_matrix)

        depth_factor = UniformLayerFactor2d.define_depth_factor(k_matrix, height, layer_thickness)
        # Temporary set to avoid division by zero
        depth_factor[0, 0] = 1

        M = (2 / MU0) / depth_factor * M
        # Deal with the case where k = 0 by setting the corresponding elements to 0
        M[0, 0] = 0
        return M


class SphericalUnitVectorKernel(object):

    @staticmethod
    def define_unit_vector(theta, phi):
        """
        Defines a unit vector in the Cartesian coordinate system given by the spherical angles `theta` and `phi`.

        Args:
            theta (float):  a single value of the polar angle (angle with respect to polar axis, z axis) [deg]
            phi (float):    a single value of the azimuthal angle (angle of rotation from the initial meridian plane [deg]

        Returns: a unit vector of shape (3,)

        """
        # Do type conversion
        theta = torch.deg2rad(torch.tensor(theta))
        phi = torch.deg2rad(torch.tensor(phi))

        # Define the unit vector along the NV axis
        n = torch.tensor(
            [torch.sin(theta) * torch.cos(phi),
             torch.sin(theta) * torch.sin(phi),
             torch.cos(theta)],)

        return n
=======
import torch

from magrec.prop.Fourier import FourierTransform2d
from magrec.prop.constants import MU0, twopi


class CurrentFourierKernel2d(object):

    @staticmethod
    def define_kernel_matrix(kx_vector, ky_vector, k_matrix):
        """
        Defines matrix M that transforms the current field at z' to the magnetic field contribution
        exp(-k [z - z']) M j such that the total magnetic field at z is::

        ..math::
            b(k_x, k_y, z) = ∫ exp(-k [z - z']) M j dz' (z > z')

        in the Fourier space.

        Args:
            kx_vector:  vector with spacial frequencies in x direction, shape (n_kx,)
            ky_vector:  vector with spacial frequencies in y direction, shape (n_ky,)
            k_matrix:   matrix with all possible k = sqrt(k_x ** 2 + k_y ** 2), shape (n_kx, n_ky)

        Returns:
            M matrix, shape (3, 3, n_kx, n_ky). Contracting with j of shape (3, n_kx, n_ky) in the first dimension
            gives b of shape (3, n_kx, n_ky): b = M j, or more specifically [b_x b_y b_z] = M [j_x j_y j_z]
            Units: mT / (mm * A)

        Matrix definition
        -----------------
        If Tetienne et al. definition of the transform (and of the
        matrix) is used, the b_z component ends up with a wrong sign in
        the inverse Fourier transform, that is, in the real B(x, y, z) space::


                                                       ┌─                            ─┐ ┌─   ─┐
                                                       │     0        1      ik_y / k │ │ j_x │
                               ┌─                ─┐ μ0 │                              │ │     │
           b(k_x, k_y, z) =  ∫ │ exp(-k [z - z']) │ -- │    -1        0     -ik_x / k │ │ j_y │ dz'
                               └─                ─┘  2 │                              │ │     │
                               ─── [k_x, k_y, z] ──    │-ik_y / k  ik_x / k      0    │ │ j_z │
                                     `exp_matrix`      └─                            ─┘ └─   ─┘
                                                    ───────── M[k_x, k_y, :, :] ───────  ──┬──
                                                                                            j[k_x, k_y, z']


        """
        _M = torch.zeros((3, 3, len(kx_vector), len(ky_vector)), dtype=torch.complex64)

        _M[0, 1, :, :] = torch.full_like(
            k_matrix, fill_value=1.0, dtype=torch.complex64
        )
        _M[0, 2, :, :] = 1j * ky_vector[None, :] / k_matrix
        _M[1, 2, :, :] = -1j * kx_vector[:, None] / k_matrix

        # Deal with the case where k = 0 by setting the corresponding elements to 0
        _M[[0, 1], [2, 2], [0, 0], [0, 0]] = 0

        # M has a nice property that is it antisymmetric, when viewed for specific values of k_x and k_y
        # above we defined its upper triangle, below we add the parts of the antisymmetric parts together.
        # Transpose to change dimensions pertaining to the components _x, _y, _z of the field
        M = _M - _M.transpose(0, 1)
        M = (MU0 / 2) * M  # scale by mu0 to get [mT * mm / A] units
        return M


class MagnetizationFourierKernel2d(object):

    @staticmethod
    def define_kernel_matrix(kx_vector, ky_vector, height, layer_thickness):
        """Defines a transformation matrix that connects a 2d magnetization distribution that has 3 components of
        the magnetization to the magnetic field it creates.
        """
        k_matrix = FourierTransform2d.define_k_matrix(kx_vector, ky_vector)

        _M = torch.zeros((3, 3,) + k_matrix.shape, dtype=torch.complex64,)

        # divide by 2 to get the proper quantity when _M + _M.T
        _M[0, 1, :, :] = kx_vector[:, None] * ky_vector[None, :] / k_matrix / 2
        _M[0, 2, :, :] = - 1j * kx_vector[:, None] / k_matrix / 2
        _M[1, 2, :, :] = - 1j * ky_vector[None, :] / k_matrix / 2

        _M[0, 0, :, :] = kx_vector[:, None] ** 2 / k_matrix / 2
        _M[1, 1, :, :] = ky_vector[None, :] ** 2 / k_matrix / 2
        _M[2, 2, :, :] = k_matrix / 2

        # Deal with the case where k = 0 by setting the corresponding elements to 0
        _M[[0, 1, 1], [0, 0, 1], [0, 0, 0], [0, 0, 0]] = 0

        depth_factor = UniformLayerFactor2d.define_depth_factor(k_matrix, height, layer_thickness)

        # Use the property of the M matrix that it is symmetric (that's why we divide by 1/2 above, to get the proper diagonal terms)
        M = _M + _M.transpose(0, 1)
        M = -(MU0 / 2) * depth_factor * M
        return M
    

class UniformLayerFactor2d(object):
    """
    Defines a factor that appears after integration of a uniform distribution along the z axis.
    """

    @staticmethod
    def define_depth_factor(k_matrix: torch.Tensor, height: float, layer_thickness: float):
        """
        Returns a matrix that scales each k-vector by the factor that appears after integration of a uniform source distribution.

        Args:
            k_matrix:   matrix with all possible k = sqrt(k_x ** 2 + k_y ** 2), shape (n_kx, n_ky)
            height (float):     height above the layer at which to evaluate the factor
            layer_thickness (float):    thickness of the layer
        """
        depth_factor = (
                torch.exp(-k_matrix * height)
                / k_matrix
                * (torch.exp(-k_matrix * layer_thickness) - 1)
        )
        depth_factor[0, 0] = 0
        return depth_factor


class HarmonicFunctionComponentsKernel(object):
    """
    Defines a transform that maps a single component of the magnetic field, usually
    denoted by B_NV, to the three components of the magnetic field in the Cartesian coordinate system,
    if B_NV is a component defined along a unit vector n, given by the spherical angles `theta` and `phi`.

    It works for components of any harmonic function in the source-free region, not only the magnetic field,
    see Lima, Weiss (2009) and Casola, van der Sar, Yacoby (2018) [Box 1, eq. 1] for details.

    Let :math:`n` be a unit vector along the NV axis defined by the polar coordinates (theta, phi) on the unit sphere.

    .. math::
        n = [sin(θ) cos(φ), sin(θ) sin(φ), cos(θ)]

    where we use the convention as the one used in physics (ISO 80000-2:2019): polar angle θ (theta) (angle with
    respect to polar axis, z axis), and azimuthal angle φ (phi) (angle of rotation from the initial meridian plane,
    counterclockwise from x if looking from the top of z).

    Let :math:`u` be a vector in 2d Fourier space that represent the Hamilton operator ∇,

    .. math::
        u = [k_x, k_y, i k]

    Then for a single component b_NV(k_x, k_y, z) of the magnetic field, the three components of the magnetic field are given by

    .. math::
        b(k_x, k_y, z) = b_NV(k_x, k_y, z) u / (u \cdot n)

    That is true for all k except k = 0, where the denominator is zero. In general, constant components of the fields are
    not connected through the requirement of the divergence- and curl- free condition, since it is always possible to add
    a constant offset without violating these conditions. Therefore, it is important to set the constant offset of the magnetic
    field components to zero, by subtracting the mean of the field components (separete for each component).
    """

    def __init__(self):
        pass

    @staticmethod
    def define_kernel_matrix(kx_vector, ky_vector, theta, phi) -> torch.Tensor:
        """
        Defines a transform matrix that maps from a single component of the magnetic field, usually
        denoted by b_NV in 2d Fourier space, to the three components of the magnetic field in the Cartesian coordinate system,
        if B_NV is a component defined along a unit vector n, given by the spherical angles `theta` and `phi`.

        It works for components of any harmonic function in the source-free region, not only the magnetic field.

        Args:
            kx_vector (array-like):  1d vector of k_x values in 2d Fourier space where transform is computed
            ky_vector (array-like):  1d vector of k_y values
            theta (float):           a single value of the polar angle (angle with respect to polar axis, z axis) [deg]
            phi (float):             a single value of the azimuthal angle (angle of rotation from the initial meridian plane [deg]

        Returns: M matrix, shape (3, n_kx, n_ky). Doing an element-wise product with a map of a single component b_NV
        along the NV n-axis of shape (n_kx, n_ky) gives b of shape (3, n_kx, n_ky), where b is the 3d magnetic field with first
        dimension corresponds to the x, y, z components of the magnetic field.

        Usage example:
        --------------

        .. code-block:: python
            M = HarmonicFunctionComponentsKernel.define_kernel_matrix(kx_vector, ky_vector, theta, phi)
            b = torch.einsum('cjk,jk->cjk', M, b_NV)

        """
        k_matrix = FourierTransform2d.define_k_matrix(kx_vector, ky_vector)

        # Do type conversion
        theta = torch.deg2rad(torch.tensor(theta))
        phi = torch.deg2rad(torch.tensor(phi))

        # Define the unit vector along the NV axis
        n = torch.tensor(
            [torch.sin(theta) * torch.cos(phi),
             torch.sin(theta) * torch.sin(phi),
             torch.cos(theta)],
            dtype=torch.complex64)

        # Define the vector in 2d Fourier space that represent the Hamilton operator ∇
        u = torch.empty((3,) + k_matrix.shape, dtype=torch.complex64,)
        u[0, :, :] = kx_vector[:, None]
        u[1, :, :] = ky_vector[None, :]
        u[2, :, :] = 1j * k_matrix
        _denominator = torch.einsum('cjk,c->jk', u, n)

        # denominator is zero for k = 0, where u = (k_x, k_y, ik) = 0. We set it to 1 to avoid division by zero, and later
        # set the corresponding elements of the kernel matrix to zero to null those components.
        _denominator[0, 0] = 1

        M = u / _denominator

        # Set the components of the kernel matrix to zero for k = 0, where the denominator is zero
        M[:, 0, 0] = 0

        # Remove and nans or infs from the division of the k vectors
        idxs = torch.logical_or(torch.isnan(M), torch.isinf(M))
        M[idxs] = 0

        return M


class MagneticFieldToCurrentInversion2d(object):
    """
    Implmenets inversion in 2d Fourier space from the b_x, b_y magnetic field map to the current map j_x, j_y. 
    In this case, the connection is invertable in k-space, below is the inverse transform:

    .. math::
                             ┌─        ─┐
                       2  1  │  0   -1  │  
        j(k_x, k_y) = -- --- │          │ b(k_x, k_y)
                       μ0 D  │  1    0  │ 
                             └─        ─┘
    
    where :math:`\mu_0` is the permeability of free space, and D is the depth factor as in `MagnetizationFourierKernel2d`, defined by `UniformLayerFactor2d`.
    """

    @staticmethod
    def define_kernel_matrix(kx_vector, ky_vector, height, layer_thickness):
        k_matrix = FourierTransform2d.define_k_matrix(kx_vector, ky_vector)

        M = torch.zeros((2, 2,) + k_matrix.shape, dtype=torch.complex64,)

        M[0, 1, :, :] = -torch.ones_like(k_matrix)
        M[1, 0, :, :] =  torch.ones_like(k_matrix)

        depth_factor = UniformLayerFactor2d.define_depth_factor(k_matrix, height, layer_thickness)
        # Temporary set to avoid division by zero
        depth_factor[0, 0] = 1

        M = (2 / MU0) / depth_factor * M
        # Deal with the case where k = 0 by setting the corresponding elements to 0
        M[0, 0] = 0
        return M
>>>>>>> 03735dc6
<|MERGE_RESOLUTION|>--- conflicted
+++ resolved
@@ -1,603 +1,346 @@
-<<<<<<< HEAD
-import torch
-
-from magrec.prop.Fourier import FourierTransform2d
-from magrec.prop.constants import MU0, twopi
-
-
-class CurrentFourierKernel2d(object):
-
-    @staticmethod
-    def define_kernel_matrix(kx_vector, ky_vector, k_matrix):
-        """
-        Defines matrix M that transforms the current field at z' to the magnetic field contribution
-        exp(-k [z - z']) M j such that the total magnetic field at z is::
-
-        ..math::
-            b(k_x, k_y, z) = ∫ exp(-k [z - z']) M j dz' (z > z')
-
-        in the Fourier space.
-
-        Args:
-            kx_vector:  vector with spacial frequencies in x direction, shape (n_kx,)
-            ky_vector:  vector with spacial frequencies in y direction, shape (n_ky,)
-            k_matrix:   matrix with all possible k = sqrt(k_x ** 2 + k_y ** 2), shape (n_kx, n_ky)
-
-        Returns:
-            M matrix, shape (3, 3, n_kx, n_ky). Contracting with j of shape (3, n_kx, n_ky) in the first dimension
-            gives b of shape (3, n_kx, n_ky): b = M j, or more specifically [b_x b_y b_z] = M [j_x j_y j_z]
-            Units: mT / (mm * A)
-
-        Matrix definition
-        -----------------
-        If Tetienne et al. definition of the transform (and of the
-        matrix) is used, the b_z component ends up with a wrong sign in
-        the inverse Fourier transform, that is, in the real B(x, y, z) space::
-
-
-                                                       ┌─                            ─┐ ┌─   ─┐
-                                                       │     0        1      ik_y / k │ │ j_x │
-                               ┌─                ─┐ μ0 │                              │ │     │
-           b(k_x, k_y, z) =  ∫ │ exp(-k [z - z']) │ -- │    -1        0     -ik_x / k │ │ j_y │ dz'
-                               └─                ─┘  2 │                              │ │     │
-                               └── [k_x, k_y, z] ─┘    │-ik_y / k  ik_x / k      0    │ │ j_z │
-                                    `exp_matrix`       └─                            ─┘ └─   ─┘
-                                                   └───────── M[:, :, k_x, k_y] ──────┘ └──┬──┘
-                                                                                            j[k_x, k_y, z']
-
-
-        """
-        _M = torch.zeros((3, 3, len(kx_vector), len(ky_vector)), dtype=torch.complex64)
-
-        _M[0, 1, :, :] = torch.full_like(
-            k_matrix, fill_value=1.0, dtype=torch.complex64
-        )
-        _M[0, 2, :, :] = 1j * ky_vector[None, :] / k_matrix
-        _M[1, 2, :, :] = -1j * kx_vector[:, None] / k_matrix
-
-        # Deal with the case where k = 0 by setting the corresponding elements to 0
-        _M[[0, 1], [2, 2], [0, 0], [0, 0]] = 0
-
-        # M has a nice property that is it antisymmetric, when viewed for specific values of k_x and k_y
-        # above we defined its upper triangle, below we add the parts of the antisymmetric parts together.
-        # Transpose to change dimensions pertaining to the components _x, _y, _z of the field
-        M = _M - _M.transpose(0, 1)
-        M = (MU0 / 2) * M  # scale by mu0 to get [mT * mm / A] units
-        return M
-
-    
-class CurrentLayerFourierKernel2d(object):
-
-    @staticmethod
-    def define_kernel_matrix(kx_vector, ky_vector, height, layer_thickness):
-        """Defines a transformation matrix that connects a 2d current distribution that has 2 components of
-        the current density to the magnetic field it creates, that has 3 components.
-        ```
-                                            ┌─                 ─┐ 
-                                            │     0        1    │ ┌─   ─┐
-                            μ0              │                   │ │ j_x │
-           b(k_x, k_y, z) = -- depth_factor │    -1        0    │ │     │ 
-                             2              │                   │ │ j_y │
-                                            │-ik_y / k  ik_x / k│ └─   ─┘
-                                            └─                 ─┘ └──┬──┘ 
-                           └───────── M[:, :, k_x, k_y] ────────┘    │
-                                                                 j[k_x, k_y]
-
-        ```
-        where `depth_factor` is a factor that accounts for the fact that the current layer has finite thickness and 
-        is at `height` standoff distance from the observation plane. The factor is defined in `UniformLayerFactor2d`.
-
-        Example:
-            
-            .. code-block:: python
-            M = CurrentLayerFourierKernel2d.define_kernel_matrix(kx_vector, ky_vector, height, layer_thickness)
-            b = torch.einsum('ijkl,jkl->ikl', M, j)
-            # i — component of the magnetic field
-            # j — component of the current density
-            # k — spatial frequency in x direction
-            # l — spatial frequency in y direction
-
-        """
-        k_matrix = FourierTransform2d.define_k_matrix(kx_vector, ky_vector)
-        # components of ─┐  ┌─ components of
-        # magnetic field │  │  current density
-        #                V  V   
-        M = torch.zeros((3, 2,) + k_matrix.shape, dtype=torch.complex64,)
-
-        M[0, 1, :, :] =  torch.ones_like(k_matrix)
-        M[1, 0, :, :] = -torch.ones_like(k_matrix)
-
-        M[2, 0, :, :] = -1j * ky_vector[None, :] / k_matrix
-        M[2, 1, :, :] =  1j * kx_vector[:, None] / k_matrix        
-
-        # Deal with the case where k = 0 by setting the corresponding elements to 0
-        M[[2, 2], [0, 1], [0, 0], [0, 0]] = 0
-
-        depth_factor = UniformLayerFactor2d.define_depth_factor(k_matrix, height, layer_thickness)
-
-        M = (MU0 / 2) * depth_factor * M
-        return M  
-    
-
-class MagnetizationFourierKernel2d(object):
-
-    @staticmethod
-    def define_kernel_matrix(kx_vector, ky_vector, height, layer_thickness):
-        """Defines a transformation matrix that connects a 2d magnetization distribution that has 3 components of
-        the magnetization to the magnetic field it creates.
-        """
-        k_matrix = FourierTransform2d.define_k_matrix(kx_vector, ky_vector)
-
-        _M = torch.zeros((3, 3,) + k_matrix.shape, dtype=torch.complex64,)
-
-        # divide by 2 to get the proper quantity when _M + _M.T
-        _M[0, 1, :, :] = kx_vector[:, None] * ky_vector[None, :] / k_matrix / 2
-        _M[0, 2, :, :] = - 1j * kx_vector[:, None] / k_matrix / 2
-        _M[1, 2, :, :] = - 1j * ky_vector[None, :] / k_matrix / 2
-
-        _M[0, 0, :, :] = kx_vector[:, None] ** 2 / k_matrix / 2
-        _M[1, 1, :, :] = ky_vector[None, :] ** 2 / k_matrix / 2
-        _M[2, 2, :, :] = k_matrix / 2
-
-        # Deal with the case where k = 0 by setting the corresponding elements to 0
-        _M[[0, 1, 1], [0, 0, 1], [0, 0, 0], [0, 0, 0]] = 0
-
-        depth_factor = UniformLayerFactor2d.define_depth_factor(k_matrix, height, layer_thickness)
-        # Use the property of the M matrix that it is symmetric (that's why we divide by 1/2 above, to get the proper diagonal terms)
-        M = _M + _M.transpose(0, 1)
-
-        M = -(MU0 / 2) * depth_factor * M
-
-        # Set the components of the kernel matrix to zero for k = 0, where the denominator is zero
-        M[:, 0, 0] = 0
-        # If there exists any nans set them to zero
-        M[M != M] = 0
-        
-        return M
-    
-
-class UniformLayerFactor2d(object):
-    """
-    Defines a factor that appears after integration of a uniform distribution along the z axis.
-    """
-
-    @staticmethod
-    def define_depth_factor(k_matrix: torch.Tensor, height: float, layer_thickness: float):
-        """
-        Returns a matrix that scales each k-vector by the factor that appears after integration of a uniform source distribution.
-
-        Args:
-            k_matrix:                   matrix with all possible k = sqrt(k_x ** 2 + k_y ** 2), shape (n_kx, n_ky)
-            height (float):             height above the layer at which to evaluate the factor
-            layer_thickness (float):    thickness of the layer
-        """
-        depth_factor = (
-                torch.exp(-k_matrix * height)
-                / k_matrix
-                * (torch.exp(-k_matrix * layer_thickness)-1)
-        )
-        # TODO: Check when this condition is satisfied, currently layer_thickness = 0 case gives proper field, but the 
-        # expression below seems wrong.
-        # 
-        # `layer_thickness` parameters does not play role and can be set to 0 in the limit of k * thickness ≫ 1,
-        # in which case the factor is just -exp(-k * height) / k. Since that must be true for the smallest k which 
-        # is of order 1/L, the neccessary and satisfactory condition is that the L ≫ thickness, where L is the window size
-        if layer_thickness == 0:
-                 depth_factor = (
-                 torch.exp(-k_matrix * height))
-
-        depth_factor[0, 0] = 0
-        return depth_factor
-
-
-class HarmonicFunctionComponentsKernel(object):
-    """
-    Defines a transform that maps a single component of the magnetic field, usually
-    denoted by B_NV, to the three components of the magnetic field in the Cartesian coordinate system,
-    if B_NV is a component defined along a unit vector n, given by the spherical angles `theta` and `phi`.
-
-    It works for components of any harmonic function in the source-free region, not only the magnetic field,
-    see Lima, Weiss (2009) and Casola, van der Sar, Yacoby (2018) [Box 1, eq. 1] for details.
-
-    Let :math:`n` be a unit vector along the NV axis defined by the polar coordinates (theta, phi) on the unit sphere.
-
-    .. math::
-        n = [sin(θ) cos(φ), sin(θ) sin(φ), cos(θ)]
-
-    where we use the convention as the one used in physics (ISO 80000-2:2019): polar angle θ (theta) (angle with
-    respect to polar axis, z axis), and azimuthal angle φ (phi) (angle of rotation from the initial meridian plane,
-    counterclockwise from x if looking from the top of z).
-
-    Let :math:`u` be a vector in 2d Fourier space that represent the Hamilton operator ∇,
-
-    .. math::
-        u = [k_x, k_y, i k]
-
-    Then for a single component b_NV(k_x, k_y, z) of the magnetic field, the three components of the magnetic field are given by
-
-    .. math::
-        b(k_x, k_y, z) = b_NV(k_x, k_y, z) u / (u \cdot n)
-
-    That is true for all k except k = 0, where the denominator is zero. In general, constant components of the fields are
-    not connected through the requirement of the divergence- and curl- free condition, since it is always possible to add
-    a constant offset without violating these conditions. Therefore, it is important to set the constant offset of the magnetic
-    field components to zero, by subtracting the mean of the field components (separete for each component).
-    """
-
-    def __init__(self):
-        pass
-
-    @staticmethod
-    def define_kernel_matrix(kx_vector, ky_vector, theta, phi) -> torch.Tensor:
-        """
-        Defines a transform matrix that maps from a single component of the magnetic field, usually
-        denoted by b_NV in 2d Fourier space, to the three components of the magnetic field in the Cartesian coordinate system,
-        if B_NV is a component defined along a unit vector n, given by the spherical angles `theta` and `phi`.
-
-        It works for components of any harmonic function in the source-free region, not only the magnetic field.
-
-        Args:
-            kx_vector (array-like):  1d vector of k_x values in 2d Fourier space where transform is computed
-            ky_vector (array-like):  1d vector of k_y values
-            theta (float):           a single value of the polar angle (angle with respect to polar axis, z axis) [deg]
-            phi (float):             a single value of the azimuthal angle (angle of rotation from the initial meridian plane [deg]
-
-        Returns: M matrix, shape (3, n_kx, n_ky). Doing an element-wise product with a map of a single component b_NV
-        along the NV n-axis of shape (n_kx, n_ky) gives b of shape (3, n_kx, n_ky), where b is the 3d magnetic field with first
-        dimension corresponds to the x, y, z components of the magnetic field.
-
-        Usage example:
-        --------------
-
-        .. code-block:: python
-            M = HarmonicFunctionComponentsKernel.define_kernel_matrix(kx_vector, ky_vector, theta, phi)
-            b = torch.einsum('cjk,jk->cjk', M, b_NV)
-
-        """
-        k_matrix = FourierTransform2d.define_k_matrix(kx_vector, ky_vector)
-
-        # Do type conversion
-        theta = torch.deg2rad(torch.tensor(theta))
-        phi = torch.deg2rad(torch.tensor(phi))
-
-        # Define the unit vector along the NV axis
-        n = torch.tensor(
-            [torch.sin(theta) * torch.cos(phi),
-             torch.sin(theta) * torch.sin(phi),
-             torch.cos(theta)],
-            dtype=torch.complex64)
-
-        # Define the vector in 2d Fourier space that represent the Hamilton operator ∇
-        u = torch.empty((3,) + k_matrix.shape, dtype=torch.complex64,)
-        u[0, :, :] = kx_vector[:, None]
-        u[1, :, :] = ky_vector[None, :]
-        u[2, :, :] = 1j * k_matrix
-        _denominator = torch.einsum('cjk,c->jk', u, n)
-
-        # denominator is zero for k = 0, where u = (k_x, k_y, ik) = 0. We set it to 1 to avoid division by zero, and later
-        # set the corresponding elements of the kernel matrix to zero to null those components.
-        _denominator[0, 0] = 1
-
-        M = u / _denominator
-
-        # Set the components of the kernel matrix to zero for k = 0, where the denominator is zero
-        M[:, 0, 0] = 0
-
-        return M
-
-
-class MagneticFieldToCurrentInversion2d(object):
-    """
-    Implmenets inversion in 2d Fourier space from the b_x, b_y magnetic field map to the current map j_x, j_y. 
-    In this case, the connection is invertable in k-space, below is the inverse transform:
-
-    .. math::
-                             ┌─        ─┐
-                       2  1  │  0   -1  │  
-        j(k_x, k_y) = -- --- │          │ b(k_x, k_y)
-                       μ0 D  │  1    0  │ 
-                             └─        ─┘
-    
-    where :math:`\mu_0` is the permeability of free space, and D is the depth factor as in `MagnetizationFourierKernel2d`, defined by `UniformLayerFactor2d`.
-    """
-
-    @staticmethod
-    def define_kernel_matrix(kx_vector, ky_vector, height, layer_thickness):
-        k_matrix = FourierTransform2d.define_k_matrix(kx_vector, ky_vector)
-
-        M = torch.zeros((2, 2,) + k_matrix.shape, dtype=torch.complex64,)
-
-        M[0, 1, :, :] = -torch.ones_like(k_matrix)
-        M[1, 0, :, :] =  torch.ones_like(k_matrix)
-
-        depth_factor = UniformLayerFactor2d.define_depth_factor(k_matrix, height, layer_thickness)
-        # Temporary set to avoid division by zero
-        depth_factor[0, 0] = 1
-
-        M = (2 / MU0) / depth_factor * M
-        # Deal with the case where k = 0 by setting the corresponding elements to 0
-        M[0, 0] = 0
-        return M
-
-
-class SphericalUnitVectorKernel(object):
-
-    @staticmethod
-    def define_unit_vector(theta, phi):
-        """
-        Defines a unit vector in the Cartesian coordinate system given by the spherical angles `theta` and `phi`.
-
-        Args:
-            theta (float):  a single value of the polar angle (angle with respect to polar axis, z axis) [deg]
-            phi (float):    a single value of the azimuthal angle (angle of rotation from the initial meridian plane [deg]
-
-        Returns: a unit vector of shape (3,)
-
-        """
-        # Do type conversion
-        theta = torch.deg2rad(torch.tensor(theta))
-        phi = torch.deg2rad(torch.tensor(phi))
-
-        # Define the unit vector along the NV axis
-        n = torch.tensor(
-            [torch.sin(theta) * torch.cos(phi),
-             torch.sin(theta) * torch.sin(phi),
-             torch.cos(theta)],)
-
-        return n
-=======
-import torch
-
-from magrec.prop.Fourier import FourierTransform2d
-from magrec.prop.constants import MU0, twopi
-
-
-class CurrentFourierKernel2d(object):
-
-    @staticmethod
-    def define_kernel_matrix(kx_vector, ky_vector, k_matrix):
-        """
-        Defines matrix M that transforms the current field at z' to the magnetic field contribution
-        exp(-k [z - z']) M j such that the total magnetic field at z is::
-
-        ..math::
-            b(k_x, k_y, z) = ∫ exp(-k [z - z']) M j dz' (z > z')
-
-        in the Fourier space.
-
-        Args:
-            kx_vector:  vector with spacial frequencies in x direction, shape (n_kx,)
-            ky_vector:  vector with spacial frequencies in y direction, shape (n_ky,)
-            k_matrix:   matrix with all possible k = sqrt(k_x ** 2 + k_y ** 2), shape (n_kx, n_ky)
-
-        Returns:
-            M matrix, shape (3, 3, n_kx, n_ky). Contracting with j of shape (3, n_kx, n_ky) in the first dimension
-            gives b of shape (3, n_kx, n_ky): b = M j, or more specifically [b_x b_y b_z] = M [j_x j_y j_z]
-            Units: mT / (mm * A)
-
-        Matrix definition
-        -----------------
-        If Tetienne et al. definition of the transform (and of the
-        matrix) is used, the b_z component ends up with a wrong sign in
-        the inverse Fourier transform, that is, in the real B(x, y, z) space::
-
-
-                                                       ┌─                            ─┐ ┌─   ─┐
-                                                       │     0        1      ik_y / k │ │ j_x │
-                               ┌─                ─┐ μ0 │                              │ │     │
-           b(k_x, k_y, z) =  ∫ │ exp(-k [z - z']) │ -- │    -1        0     -ik_x / k │ │ j_y │ dz'
-                               └─                ─┘  2 │                              │ │     │
-                               ─── [k_x, k_y, z] ──    │-ik_y / k  ik_x / k      0    │ │ j_z │
-                                     `exp_matrix`      └─                            ─┘ └─   ─┘
-                                                    ───────── M[k_x, k_y, :, :] ───────  ──┬──
-                                                                                            j[k_x, k_y, z']
-
-
-        """
-        _M = torch.zeros((3, 3, len(kx_vector), len(ky_vector)), dtype=torch.complex64)
-
-        _M[0, 1, :, :] = torch.full_like(
-            k_matrix, fill_value=1.0, dtype=torch.complex64
-        )
-        _M[0, 2, :, :] = 1j * ky_vector[None, :] / k_matrix
-        _M[1, 2, :, :] = -1j * kx_vector[:, None] / k_matrix
-
-        # Deal with the case where k = 0 by setting the corresponding elements to 0
-        _M[[0, 1], [2, 2], [0, 0], [0, 0]] = 0
-
-        # M has a nice property that is it antisymmetric, when viewed for specific values of k_x and k_y
-        # above we defined its upper triangle, below we add the parts of the antisymmetric parts together.
-        # Transpose to change dimensions pertaining to the components _x, _y, _z of the field
-        M = _M - _M.transpose(0, 1)
-        M = (MU0 / 2) * M  # scale by mu0 to get [mT * mm / A] units
-        return M
-
-
-class MagnetizationFourierKernel2d(object):
-
-    @staticmethod
-    def define_kernel_matrix(kx_vector, ky_vector, height, layer_thickness):
-        """Defines a transformation matrix that connects a 2d magnetization distribution that has 3 components of
-        the magnetization to the magnetic field it creates.
-        """
-        k_matrix = FourierTransform2d.define_k_matrix(kx_vector, ky_vector)
-
-        _M = torch.zeros((3, 3,) + k_matrix.shape, dtype=torch.complex64,)
-
-        # divide by 2 to get the proper quantity when _M + _M.T
-        _M[0, 1, :, :] = kx_vector[:, None] * ky_vector[None, :] / k_matrix / 2
-        _M[0, 2, :, :] = - 1j * kx_vector[:, None] / k_matrix / 2
-        _M[1, 2, :, :] = - 1j * ky_vector[None, :] / k_matrix / 2
-
-        _M[0, 0, :, :] = kx_vector[:, None] ** 2 / k_matrix / 2
-        _M[1, 1, :, :] = ky_vector[None, :] ** 2 / k_matrix / 2
-        _M[2, 2, :, :] = k_matrix / 2
-
-        # Deal with the case where k = 0 by setting the corresponding elements to 0
-        _M[[0, 1, 1], [0, 0, 1], [0, 0, 0], [0, 0, 0]] = 0
-
-        depth_factor = UniformLayerFactor2d.define_depth_factor(k_matrix, height, layer_thickness)
-
-        # Use the property of the M matrix that it is symmetric (that's why we divide by 1/2 above, to get the proper diagonal terms)
-        M = _M + _M.transpose(0, 1)
-        M = -(MU0 / 2) * depth_factor * M
-        return M
-    
-
-class UniformLayerFactor2d(object):
-    """
-    Defines a factor that appears after integration of a uniform distribution along the z axis.
-    """
-
-    @staticmethod
-    def define_depth_factor(k_matrix: torch.Tensor, height: float, layer_thickness: float):
-        """
-        Returns a matrix that scales each k-vector by the factor that appears after integration of a uniform source distribution.
-
-        Args:
-            k_matrix:   matrix with all possible k = sqrt(k_x ** 2 + k_y ** 2), shape (n_kx, n_ky)
-            height (float):     height above the layer at which to evaluate the factor
-            layer_thickness (float):    thickness of the layer
-        """
-        depth_factor = (
-                torch.exp(-k_matrix * height)
-                / k_matrix
-                * (torch.exp(-k_matrix * layer_thickness) - 1)
-        )
-        depth_factor[0, 0] = 0
-        return depth_factor
-
-
-class HarmonicFunctionComponentsKernel(object):
-    """
-    Defines a transform that maps a single component of the magnetic field, usually
-    denoted by B_NV, to the three components of the magnetic field in the Cartesian coordinate system,
-    if B_NV is a component defined along a unit vector n, given by the spherical angles `theta` and `phi`.
-
-    It works for components of any harmonic function in the source-free region, not only the magnetic field,
-    see Lima, Weiss (2009) and Casola, van der Sar, Yacoby (2018) [Box 1, eq. 1] for details.
-
-    Let :math:`n` be a unit vector along the NV axis defined by the polar coordinates (theta, phi) on the unit sphere.
-
-    .. math::
-        n = [sin(θ) cos(φ), sin(θ) sin(φ), cos(θ)]
-
-    where we use the convention as the one used in physics (ISO 80000-2:2019): polar angle θ (theta) (angle with
-    respect to polar axis, z axis), and azimuthal angle φ (phi) (angle of rotation from the initial meridian plane,
-    counterclockwise from x if looking from the top of z).
-
-    Let :math:`u` be a vector in 2d Fourier space that represent the Hamilton operator ∇,
-
-    .. math::
-        u = [k_x, k_y, i k]
-
-    Then for a single component b_NV(k_x, k_y, z) of the magnetic field, the three components of the magnetic field are given by
-
-    .. math::
-        b(k_x, k_y, z) = b_NV(k_x, k_y, z) u / (u \cdot n)
-
-    That is true for all k except k = 0, where the denominator is zero. In general, constant components of the fields are
-    not connected through the requirement of the divergence- and curl- free condition, since it is always possible to add
-    a constant offset without violating these conditions. Therefore, it is important to set the constant offset of the magnetic
-    field components to zero, by subtracting the mean of the field components (separete for each component).
-    """
-
-    def __init__(self):
-        pass
-
-    @staticmethod
-    def define_kernel_matrix(kx_vector, ky_vector, theta, phi) -> torch.Tensor:
-        """
-        Defines a transform matrix that maps from a single component of the magnetic field, usually
-        denoted by b_NV in 2d Fourier space, to the three components of the magnetic field in the Cartesian coordinate system,
-        if B_NV is a component defined along a unit vector n, given by the spherical angles `theta` and `phi`.
-
-        It works for components of any harmonic function in the source-free region, not only the magnetic field.
-
-        Args:
-            kx_vector (array-like):  1d vector of k_x values in 2d Fourier space where transform is computed
-            ky_vector (array-like):  1d vector of k_y values
-            theta (float):           a single value of the polar angle (angle with respect to polar axis, z axis) [deg]
-            phi (float):             a single value of the azimuthal angle (angle of rotation from the initial meridian plane [deg]
-
-        Returns: M matrix, shape (3, n_kx, n_ky). Doing an element-wise product with a map of a single component b_NV
-        along the NV n-axis of shape (n_kx, n_ky) gives b of shape (3, n_kx, n_ky), where b is the 3d magnetic field with first
-        dimension corresponds to the x, y, z components of the magnetic field.
-
-        Usage example:
-        --------------
-
-        .. code-block:: python
-            M = HarmonicFunctionComponentsKernel.define_kernel_matrix(kx_vector, ky_vector, theta, phi)
-            b = torch.einsum('cjk,jk->cjk', M, b_NV)
-
-        """
-        k_matrix = FourierTransform2d.define_k_matrix(kx_vector, ky_vector)
-
-        # Do type conversion
-        theta = torch.deg2rad(torch.tensor(theta))
-        phi = torch.deg2rad(torch.tensor(phi))
-
-        # Define the unit vector along the NV axis
-        n = torch.tensor(
-            [torch.sin(theta) * torch.cos(phi),
-             torch.sin(theta) * torch.sin(phi),
-             torch.cos(theta)],
-            dtype=torch.complex64)
-
-        # Define the vector in 2d Fourier space that represent the Hamilton operator ∇
-        u = torch.empty((3,) + k_matrix.shape, dtype=torch.complex64,)
-        u[0, :, :] = kx_vector[:, None]
-        u[1, :, :] = ky_vector[None, :]
-        u[2, :, :] = 1j * k_matrix
-        _denominator = torch.einsum('cjk,c->jk', u, n)
-
-        # denominator is zero for k = 0, where u = (k_x, k_y, ik) = 0. We set it to 1 to avoid division by zero, and later
-        # set the corresponding elements of the kernel matrix to zero to null those components.
-        _denominator[0, 0] = 1
-
-        M = u / _denominator
-
-        # Set the components of the kernel matrix to zero for k = 0, where the denominator is zero
-        M[:, 0, 0] = 0
-
-        # Remove and nans or infs from the division of the k vectors
-        idxs = torch.logical_or(torch.isnan(M), torch.isinf(M))
-        M[idxs] = 0
-
-        return M
-
-
-class MagneticFieldToCurrentInversion2d(object):
-    """
-    Implmenets inversion in 2d Fourier space from the b_x, b_y magnetic field map to the current map j_x, j_y. 
-    In this case, the connection is invertable in k-space, below is the inverse transform:
-
-    .. math::
-                             ┌─        ─┐
-                       2  1  │  0   -1  │  
-        j(k_x, k_y) = -- --- │          │ b(k_x, k_y)
-                       μ0 D  │  1    0  │ 
-                             └─        ─┘
-    
-    where :math:`\mu_0` is the permeability of free space, and D is the depth factor as in `MagnetizationFourierKernel2d`, defined by `UniformLayerFactor2d`.
-    """
-
-    @staticmethod
-    def define_kernel_matrix(kx_vector, ky_vector, height, layer_thickness):
-        k_matrix = FourierTransform2d.define_k_matrix(kx_vector, ky_vector)
-
-        M = torch.zeros((2, 2,) + k_matrix.shape, dtype=torch.complex64,)
-
-        M[0, 1, :, :] = -torch.ones_like(k_matrix)
-        M[1, 0, :, :] =  torch.ones_like(k_matrix)
-
-        depth_factor = UniformLayerFactor2d.define_depth_factor(k_matrix, height, layer_thickness)
-        # Temporary set to avoid division by zero
-        depth_factor[0, 0] = 1
-
-        M = (2 / MU0) / depth_factor * M
-        # Deal with the case where k = 0 by setting the corresponding elements to 0
-        M[0, 0] = 0
-        return M
->>>>>>> 03735dc6
+import torch
+
+from magrec.prop.Fourier import FourierTransform2d
+from magrec.prop.constants import MU0, twopi
+
+
+class CurrentFourierKernel2d(object):
+
+    @staticmethod
+    def define_kernel_matrix(kx_vector, ky_vector, k_matrix):
+        """
+        Defines matrix M that transforms the current field at z' to the magnetic field contribution
+        exp(-k [z - z']) M j such that the total magnetic field at z is::
+
+        ..math::
+            b(k_x, k_y, z) = ∫ exp(-k [z - z']) M j dz' (z > z')
+
+        in the Fourier space.
+
+        Args:
+            kx_vector:  vector with spacial frequencies in x direction, shape (n_kx,)
+            ky_vector:  vector with spacial frequencies in y direction, shape (n_ky,)
+            k_matrix:   matrix with all possible k = sqrt(k_x ** 2 + k_y ** 2), shape (n_kx, n_ky)
+
+        Returns:
+            M matrix, shape (3, 3, n_kx, n_ky). Contracting with j of shape (3, n_kx, n_ky) in the first dimension
+            gives b of shape (3, n_kx, n_ky): b = M j, or more specifically [b_x b_y b_z] = M [j_x j_y j_z]
+            Units: mT / (mm * A)
+
+        Matrix definition
+        -----------------
+        If Tetienne et al. definition of the transform (and of the
+        matrix) is used, the b_z component ends up with a wrong sign in
+        the inverse Fourier transform, that is, in the real B(x, y, z) space::
+
+
+                                                       ┌─                            ─┐ ┌─   ─┐
+                                                       │     0        1      ik_y / k │ │ j_x │
+                               ┌─                ─┐ μ0 │                              │ │     │
+           b(k_x, k_y, z) =  ∫ │ exp(-k [z - z']) │ -- │    -1        0     -ik_x / k │ │ j_y │ dz'
+                               └─                ─┘  2 │                              │ │     │
+                               └── [k_x, k_y, z] ─┘    │-ik_y / k  ik_x / k      0    │ │ j_z │
+                                    `exp_matrix`       └─                            ─┘ └─   ─┘
+                                                   └───────── M[:, :, k_x, k_y] ──────┘ └──┬──┘
+                                                                                            j[k_x, k_y, z']
+
+
+        """
+        _M = torch.zeros((3, 3, len(kx_vector), len(ky_vector)), dtype=torch.complex64)
+
+        _M[0, 1, :, :] = torch.full_like(
+            k_matrix, fill_value=1.0, dtype=torch.complex64
+        )
+        _M[0, 2, :, :] = 1j * ky_vector[None, :] / k_matrix
+        _M[1, 2, :, :] = -1j * kx_vector[:, None] / k_matrix
+
+        # Deal with the case where k = 0 by setting the corresponding elements to 0
+        _M[[0, 1], [2, 2], [0, 0], [0, 0]] = 0
+
+        # M has a nice property that is it antisymmetric, when viewed for specific values of k_x and k_y
+        # above we defined its upper triangle, below we add the parts of the antisymmetric parts together.
+        # Transpose to change dimensions pertaining to the components _x, _y, _z of the field
+        M = _M - _M.transpose(0, 1)
+        M = (MU0 / 2) * M  # scale by mu0 to get [mT * mm / A] units
+        return M
+
+
+class CurrentLayerFourierKernel2d(object):
+
+    @staticmethod
+    def define_kernel_matrix(kx_vector, ky_vector, height, layer_thickness):
+        """Defines a transformation matrix that connects a 2d current distribution that has 2 components of
+        the current density to the magnetic field it creates, that has 3 components.
+        ```
+                                            ┌─                 ─┐
+                                            │     0        1    │ ┌─   ─┐
+                            μ0              │                   │ │ j_x │
+           b(k_x, k_y, z) = -- depth_factor │    -1        0    │ │     │
+                             2              │                   │ │ j_y │
+                                            │-ik_y / k  ik_x / k│ └─   ─┘
+                                            └─                 ─┘ └──┬──┘
+                           └───────── M[:, :, k_x, k_y] ────────┘    │
+                                                                 j[k_x, k_y]
+
+        ```
+        where `depth_factor` is a factor that accounts for the fact that the current layer has finite thickness and
+        is at `height` standoff distance from the observation plane. The factor is defined in `UniformLayerFactor2d`.
+
+        Example:
+
+            .. code-block:: python
+            M = CurrentLayerFourierKernel2d.define_kernel_matrix(kx_vector, ky_vector, height, layer_thickness)
+            b = torch.einsum('ijkl,jkl->ikl', M, j)
+            # i — component of the magnetic field
+            # j — component of the current density
+            # k — spatial frequency in x direction
+            # l — spatial frequency in y direction
+
+        """
+        k_matrix = FourierTransform2d.define_k_matrix(kx_vector, ky_vector)
+        # components of ─┐  ┌─ components of
+        # magnetic field │  │  current density
+        #                V  V
+        M = torch.zeros((3, 2,) + k_matrix.shape, dtype=torch.complex64,)
+
+        M[0, 1, :, :] =  torch.ones_like(k_matrix)
+        M[1, 0, :, :] = -torch.ones_like(k_matrix)
+
+        M[2, 0, :, :] = -1j * ky_vector[None, :] / k_matrix
+        M[2, 1, :, :] =  1j * kx_vector[:, None] / k_matrix
+
+        # Deal with the case where k = 0 by setting the corresponding elements to 0
+        M[[2, 2], [0, 1], [0, 0], [0, 0]] = 0
+
+        depth_factor = UniformLayerFactor2d.define_depth_factor(k_matrix, height, layer_thickness)
+
+        M = (MU0 / 2) * depth_factor * M
+        return M
+
+
+class MagnetizationFourierKernel2d(object):
+
+    @staticmethod
+    def define_kernel_matrix(kx_vector, ky_vector, height, layer_thickness):
+        """Defines a transformation matrix that connects a 2d magnetization distribution that has 3 components of
+        the magnetization to the magnetic field it creates.
+        """
+        k_matrix = FourierTransform2d.define_k_matrix(kx_vector, ky_vector)
+
+        _M = torch.zeros((3, 3,) + k_matrix.shape, dtype=torch.complex64,)
+
+        # divide by 2 to get the proper quantity when _M + _M.T
+        _M[0, 1, :, :] = kx_vector[:, None] * ky_vector[None, :] / k_matrix / 2
+        _M[0, 2, :, :] = - 1j * kx_vector[:, None] / k_matrix / 2
+        _M[1, 2, :, :] = - 1j * ky_vector[None, :] / k_matrix / 2
+
+        _M[0, 0, :, :] = kx_vector[:, None] ** 2 / k_matrix / 2
+        _M[1, 1, :, :] = ky_vector[None, :] ** 2 / k_matrix / 2
+        _M[2, 2, :, :] = k_matrix / 2
+
+        # Deal with the case where k = 0 by setting the corresponding elements to 0
+        _M[[0, 1, 1], [0, 0, 1], [0, 0, 0], [0, 0, 0]] = 0
+
+        depth_factor = UniformLayerFactor2d.define_depth_factor(k_matrix, height, layer_thickness)
+        # Use the property of the M matrix that it is symmetric (that's why we divide by 1/2 above, to get the proper diagonal terms)
+        M = _M + _M.transpose(0, 1)
+
+        M = -(MU0 / 2) * depth_factor * M
+
+        # Set the components of the kernel matrix to zero for k = 0, where the denominator is zero
+        M[:, 0, 0] = 0
+        # If there exists any nans set them to zero
+        M[M != M] = 0
+
+        return M
+
+
+class UniformLayerFactor2d(object):
+    """
+    Defines a factor that appears after integration of a uniform distribution along the z axis.
+    """
+
+    @staticmethod
+    def define_depth_factor(k_matrix: torch.Tensor, height: float, layer_thickness: float):
+        """
+        Returns a matrix that scales each k-vector by the factor that appears after integration of a uniform source distribution.
+
+        Args:
+            k_matrix:                   matrix with all possible k = sqrt(k_x ** 2 + k_y ** 2), shape (n_kx, n_ky)
+            height (float):             height above the layer at which to evaluate the factor
+            layer_thickness (float):    thickness of the layer
+        """
+        depth_factor = (
+                torch.exp(-k_matrix * height)
+                / k_matrix
+                * (torch.exp(-k_matrix * layer_thickness)-1)
+        )
+        # TODO: Check when this condition is satisfied, currently layer_thickness = 0 case gives proper field, but the
+        # expression below seems wrong.
+        #
+        # `layer_thickness` parameters does not play role and can be set to 0 in the limit of k * thickness ≫ 1,
+        # in which case the factor is just -exp(-k * height) / k. Since that must be true for the smallest k which
+        # is of order 1/L, the neccessary and satisfactory condition is that the L ≫ thickness, where L is the window size
+        if layer_thickness == 0:
+                 depth_factor = (
+                 torch.exp(-k_matrix * height))
+
+        depth_factor[0, 0] = 0
+        return depth_factor
+
+
+class HarmonicFunctionComponentsKernel(object):
+    """
+    Defines a transform that maps a single component of the magnetic field, usually
+    denoted by B_NV, to the three components of the magnetic field in the Cartesian coordinate system,
+    if B_NV is a component defined along a unit vector n, given by the spherical angles `theta` and `phi`.
+
+    It works for components of any harmonic function in the source-free region, not only the magnetic field,
+    see Lima, Weiss (2009) and Casola, van der Sar, Yacoby (2018) [Box 1, eq. 1] for details.
+
+    Let :math:`n` be a unit vector along the NV axis defined by the polar coordinates (theta, phi) on the unit sphere.
+
+    .. math::
+        n = [sin(θ) cos(φ), sin(θ) sin(φ), cos(θ)]
+
+    where we use the convention as the one used in physics (ISO 80000-2:2019): polar angle θ (theta) (angle with
+    respect to polar axis, z axis), and azimuthal angle φ (phi) (angle of rotation from the initial meridian plane,
+    counterclockwise from x if looking from the top of z).
+
+    Let :math:`u` be a vector in 2d Fourier space that represent the Hamilton operator ∇,
+
+    .. math::
+        u = [k_x, k_y, i k]
+
+    Then for a single component b_NV(k_x, k_y, z) of the magnetic field, the three components of the magnetic field are given by
+
+    .. math::
+        b(k_x, k_y, z) = b_NV(k_x, k_y, z) u / (u \cdot n)
+
+    That is true for all k except k = 0, where the denominator is zero. In general, constant components of the fields are
+    not connected through the requirement of the divergence- and curl- free condition, since it is always possible to add
+    a constant offset without violating these conditions. Therefore, it is important to set the constant offset of the magnetic
+    field components to zero, by subtracting the mean of the field components (separete for each component).
+    """
+
+    def __init__(self):
+        pass
+
+    @staticmethod
+    def define_kernel_matrix(kx_vector, ky_vector, theta, phi) -> torch.Tensor:
+        """
+        Defines a transform matrix that maps from a single component of the magnetic field, usually
+        denoted by b_NV in 2d Fourier space, to the three components of the magnetic field in the Cartesian coordinate system,
+        if B_NV is a component defined along a unit vector n, given by the spherical angles `theta` and `phi`.
+
+        It works for components of any harmonic function in the source-free region, not only the magnetic field.
+
+        Args:
+            kx_vector (array-like):  1d vector of k_x values in 2d Fourier space where transform is computed
+            ky_vector (array-like):  1d vector of k_y values
+            theta (float):           a single value of the polar angle (angle with respect to polar axis, z axis) [deg]
+            phi (float):             a single value of the azimuthal angle (angle of rotation from the initial meridian plane [deg]
+
+        Returns: M matrix, shape (3, n_kx, n_ky). Doing an element-wise product with a map of a single component b_NV
+        along the NV n-axis of shape (n_kx, n_ky) gives b of shape (3, n_kx, n_ky), where b is the 3d magnetic field with first
+        dimension corresponds to the x, y, z components of the magnetic field.
+
+        Usage example:
+        --------------
+
+        .. code-block:: python
+            M = HarmonicFunctionComponentsKernel.define_kernel_matrix(kx_vector, ky_vector, theta, phi)
+            b = torch.einsum('cjk,jk->cjk', M, b_NV)
+
+        """
+        k_matrix = FourierTransform2d.define_k_matrix(kx_vector, ky_vector)
+
+        # Do type conversion
+        theta = torch.deg2rad(torch.tensor(theta))
+        phi = torch.deg2rad(torch.tensor(phi))
+
+        # Define the unit vector along the NV axis
+        n = torch.tensor(
+            [torch.sin(theta) * torch.cos(phi),
+             torch.sin(theta) * torch.sin(phi),
+             torch.cos(theta)],
+            dtype=torch.complex64)
+
+        # Define the vector in 2d Fourier space that represent the Hamilton operator ∇
+        u = torch.empty((3,) + k_matrix.shape, dtype=torch.complex64,)
+        u[0, :, :] = kx_vector[:, None]
+        u[1, :, :] = ky_vector[None, :]
+        u[2, :, :] = 1j * k_matrix
+        _denominator = torch.einsum('cjk,c->jk', u, n)
+
+        # denominator is zero for k = 0, where u = (k_x, k_y, ik) = 0. We set it to 1 to avoid division by zero, and later
+        # set the corresponding elements of the kernel matrix to zero to null those components.
+        _denominator[0, 0] = 1
+
+        M = u / _denominator
+
+        # Set the components of the kernel matrix to zero for k = 0, where the denominator is zero
+        M[:, 0, 0] = 0
+
+        return M
+
+
+class MagneticFieldToCurrentInversion2d(object):
+    """
+    Implmenets inversion in 2d Fourier space from the b_x, b_y magnetic field map to the current map j_x, j_y.
+    In this case, the connection is invertable in k-space, below is the inverse transform:
+
+    .. math::
+                             ┌─        ─┐
+                       2  1  │  0   -1  │
+        j(k_x, k_y) = -- --- │          │ b(k_x, k_y)
+                       μ0 D  │  1    0  │
+                             └─        ─┘
+
+    where :math:`\mu_0` is the permeability of free space, and D is the depth factor as in `MagnetizationFourierKernel2d`, defined by `UniformLayerFactor2d`.
+    """
+
+    @staticmethod
+    def define_kernel_matrix(kx_vector, ky_vector, height, layer_thickness):
+        k_matrix = FourierTransform2d.define_k_matrix(kx_vector, ky_vector)
+
+        M = torch.zeros((2, 2,) + k_matrix.shape, dtype=torch.complex64,)
+
+        M[0, 1, :, :] = -torch.ones_like(k_matrix)
+        M[1, 0, :, :] =  torch.ones_like(k_matrix)
+
+        depth_factor = UniformLayerFactor2d.define_depth_factor(k_matrix, height, layer_thickness)
+        # Temporary set to avoid division by zero
+        depth_factor[0, 0] = 1
+
+        M = (2 / MU0) / depth_factor * M
+        # Deal with the case where k = 0 by setting the corresponding elements to 0
+        M[0, 0] = 0
+        return M
+
+
+class SphericalUnitVectorKernel(object):
+
+    @staticmethod
+    def define_unit_vector(theta, phi):
+        """
+        Defines a unit vector in the Cartesian coordinate system given by the spherical angles `theta` and `phi`.
+
+        Args:
+            theta (float):  a single value of the polar angle (angle with respect to polar axis, z axis) [deg]
+            phi (float):    a single value of the azimuthal angle (angle of rotation from the initial meridian plane [deg]
+
+        Returns: a unit vector of shape (3,)
+
+        """
+        # Do type conversion
+        theta = torch.deg2rad(torch.tensor(theta))
+        phi = torch.deg2rad(torch.tensor(phi))
+
+        # Define the unit vector along the NV axis
+        n = torch.tensor(
+            [torch.sin(theta) * torch.cos(phi),
+             torch.sin(theta) * torch.sin(phi),
+             torch.cos(theta)],)
+
+        return n